# Licensed to the .NET Foundation under one or more agreements.
# The .NET Foundation licenses this file to you under the MIT license.
# See the LICENSE file in the project root for more information.
"""A script to evaluate test values for special functions in high precision.

This scripts looks for .csv files in /test/Tests/Data/SpecialFunctionsValues.
These files are expected to contain sets of arguments and expected result values
for some special functions.
Whenever the script encounters a file for which it has a defined funtion,
it evaluates that function for every set of arguments present in that file
and replaces the expected result in the file with the one it computed,
except for Infinite or NaN results, which are preserved.

.csv files are expected to have the header of the form
arg0,arg1,...,argN,expectedresult
use comma as a value separator, dot as a decimal separator, and
"Infinity", "-Infinity", and "NaN" to designate the corresponding values.

The correspondence between file names and functions is set in the pair_info
dictionary within the script.

To add a new test case, add a new row to the csv file using zero for the expectedresult.
Then run this script to replace the dummy value.

TODO: stop using sympy and just use mpmath directly for all functions.
Currently all funtions in this file accept sympy numbers as their arguments,
except when their names are prefixed with 'mpmath_', in which case they
accept mpmath mpf numbers.
"""
from __future__ import division
import os
import csv
from mpmath import *
import time

<<<<<<< HEAD
mpmath.mp.pretty = True
mpmath.mp.dps = 500
=======
mp.pretty = True
mp.dps = 500
output_dps = 50

>>>>>>> 9affe7f0

trace_print = False

def normal_cdf_moment_ratio(n, x):
    if x < 0:
        return power(2, -0.5 - n / 2) * hyperu(n / 2 + 0.5, 0.5, x * x / 2)
    return exp(x * x / 4) * pcfu(0.5 + n, -x)

def normal_cdf2(x, y, r):
    """
    This function produces correct results for inputs currently present in /test/Tests/Data/SpecialFunctionsValues.
    Other inputs may fall into areas where currently present algorithms produce incorrect results and may require modifying this function.
    """
    if x == -inf or y == -inf:
        return mpf('0')
    if x == inf:
        return ncdf(y)
    if y == inf:
        return ncdf(x)
    if r == mpf('1'):
        return ncdf(min(x, y))
    if r == mpf('-1'):
        if x <= -y:
            return mpf('0') 
        elif x > y:
            return ncdf(y) - ncdf(-x)
        else:
            return ncdf(x) - ncdf(-y)

    if abs(y) > abs(x):
        z = x
        x = y
        y = z

    if r < 0 and False:
        # phi(x,y,r) = phi(inf,y,r) - phi(-x,y,-r)
        # phi(x,y,r) = phi(x,inf,r) - phi(x,-y,-r)
        return ncdf(x) - normal_cdf2(x, -y, -r)

    if x > 0 and x + y > 0 and False:
        return ncdf(y) - normal_cdf2(-x,y,-r)

    if x + y > 0:
        # phi(x,y,r) = phi(-x,-y,r) + phi(x,y,-1)
        return normal_cdf2(-x, -y, r) + normal_cdf2(x,y,-1)

    def f(t):
        if abs(t) == mpf('1'):
            # When t = -1, (x*x+y*y-2*t*x*y) = (x+y)^2 >= 0
            # When t = 1, (x*x+y*y-2*t*x*y) = (x-y)^2 >= 0
            return mpf('0')
        omt2 = (1 - t) * (1 + t)
        return 1 / (2 * pi * sqrt(omt2)) * exp(-(x * x + y * y - 2 * t * x * y) / (2 * omt2))

    omr2 = (1+r)*(1-r)
    def f2(t):
        return npdf(t - x) * normal_cdf((y - r*(x-t))/omr2)

    # This integral excludes normal_cdf2(x,y,-1)
    # which will be zero when x+y <= 0
    result, err = safe_quad(f, [-1, r])
    #result, err = safe_quad(f2, [0, inf])  # this method has no offset
    
    if mpf(10)**output_dps * abs(err) > abs(result):
        print(f"Suspiciously big error when evaluating an integral for normal_cdf2({nstr(x)}, {nstr(y)}, {nstr(r)}).")
        print(f"Integral: {nstr(result)}")
        print(f"Integral error estimate: {nstr(err)}")
    return result

def safe_quad(f, points):
    verbose=False
    # get a quick estimate of the result
    estimate = quad(f, points, maxdegree=1, verbose=verbose)
    if verbose:
        print(f"Rescaling integrand by {nstr(1/estimate)}")
    result, err = quad(lambda x: f(x)/estimate, points, error=True, verbose=verbose)
    result *= estimate
    err *= estimate
    if mpf(10)**output_dps * abs(err) > abs(result):
        estimate = result
        if verbose:
            print(f"Rescaling integrand by {nstr(1/estimate)}")
        result, err = quad(lambda x: f(x)/estimate, points, error=True, verbose=verbose)
        result *= estimate
        err *= estimate
    return result, err

def normal_cdf2_ln(x, y, r):
    return ln(normal_cdf2(x, y, r))

def normal_cdf2_ratio_ln(x, y, r, sqrtomr2):
    omr2 = 1-r*r
    return normal_cdf2_ln(x, y, r) + (x*x+y*y-2*r*x*y)/2/omr2 + log(2*pi)

def logistic_gaussian(m, v):
<<<<<<< HEAD
    if m == oo:
        if v == oo:
            return oo
        return S(1)
    if v == oo:
        return S(1) / 2
    mmpf = to_mpmath(m)
    vmpf = to_mpmath(v)
    logEpsilon = log(mpmath.mpf('1e-500'))
    if 2*mmpf + 4*vmpf < logEpsilon:
        return exp(mmpf + vmpf/2) * (1 - exp(mmpf + 1.5 * vmpf) * (1 - exp(mmpf + 2.5 * vmpf)))
    tanhm = mpmath.tanh(mmpf)
    # Not really a precise threshold, but fine for our data
    if tanhm == mpmath.mpf('1.0'):
        return S(1)
=======
    if m == inf:
        if v == inf:
            return inf
        return mpf('1.0')
    if v == inf:
        return mpf('0.5')
    logEpsilon = log(eps)
    if 2*m + 4*v < logEpsilon:
        return mpf(exp(m + v/2) * (1 - exp(m + 1.5 * v) * (1 - exp(m + 2.5 * v))))
    tanhm = tanh(m)
    # Not really a precise threshold, but fine for our data
    if tanhm == mpf('1.0'):
        return tanhm
>>>>>>> 9affe7f0
    # The integration routine below is obtained by substituting x = atanh(t)*sqrt(v)
    # into the definition of logistic_gaussian
    #
    # f = lambda x: mpmath.exp(-(x - mmpf) * (x - mmpf) / (2 * vmpf)) / (1 + mpmath.exp(-x))
    # result = 1 / mpmath.sqrt(2 * mpmath.pi * vmpf) * mpmath.quad(f, [-mpmath.inf, mpmath.inf])
    #
    # Such substitution makes mpmath.quad call much faster.
    # mpmath.quad uses exponential spacing between quadrature points, so we want the transformation to grow like log(x).
<<<<<<< HEAD
    sqrtv = mpmath.sqrt(vmpf)
    misqrtv = mmpf/sqrtv
    scale = max(10, mmpf + sqrtv)/sqrtv
    def f(t):
        x = scale*mpmath.atanh(t)
        return mpmath.exp(-(x - misqrtv) ** 2 / 2) / (1 + mpmath.exp(-x*sqrtv)) / (1 - t * t)
    coef = scale / mpmath.sqrt(2 * mpmath.pi)
=======
    sqrtv = sqrt(v)
    misqrtv = m/sqrtv
    scale = max(10, m + sqrtv)/sqrtv
    def f(t): 
        x = scale*atanh(t)
        return exp(-(x - misqrtv) ** 2 / 2) / (1 + exp(-x*sqrtv)) / (1 - t * t)
    coef = scale / sqrt(2 * pi)
>>>>>>> 9affe7f0
    points = [-1, 0, 1]
    int, err = safe_quad(f, points)
    result = coef * int
    if mpf(10)**output_dps * abs(err) > abs(int):
        print(f"Suspiciously big error when evaluating an integral for logistic_gaussian({nstr(m)}, {nstr(v)}).")
        print(f"Integral: {nstr(int)}")
        print(f"integral error estimate: {nstr(err)}")
        print(f"Coefficient: {nstr(coef)}")
        print(f"Result (Coefficient * Integral): {nstr(result)}")
    return result

def logistic_gaussian_deriv(m, v):
<<<<<<< HEAD
    if m.is_infinite or v.is_infinite:
        return S(0)
    mmpf = to_mpmath(m)
    vmpf = to_mpmath(v)
=======
    if m == inf or m == -inf or v == inf:
        return mpf('0.0')
>>>>>>> 9affe7f0
    # The integration routine below is obtained by substituting x = atanh(t)
    # into the definition of logistic_gaussian'
    #
    # f = lambda x: mpmath.exp(-(x - mmpf) * (x - mmpf) / (2 * vmpf)) / ((1 + mpmath.exp(-x)) * (1 + mpmath.exp(x)))
    # result = 1 / mpmath.sqrt(2 * mpmath.pi * vmpf) * mpmath.quad(f, [-mpmath.inf, mpmath.inf])
    #
    # Such substitution makes mpmath.quad call much faster.
    def f(t):
        one_minus_t_squared = 1 - t * t
        return exp(-(atanh(t) - m) ** 2 / (2 * v)) / (one_minus_t_squared + sqrt(one_minus_t_squared))
    coef = 0.5 / sqrt(2 * pi * v)
    int, err = safe_quad(f, [-1, 1])
    result = coef * int
    if mpf(10)**output_dps * abs(err) > abs(int):
        print(f"Suspiciously big error when evaluating an integral for logistic_gaussian'({m}, {v}).")
        print(f"Integral: {int}")
        print(f"integral error estimate: {err}")
        print(f"Coefficient: {coef}")
        print(f"Result (Coefficient * Integral): {result}")
    return result

def logistic_gaussian_deriv2(m, v):
<<<<<<< HEAD
    if m.is_infinite or v.is_infinite:
        return S(0)
    mmpf = to_mpmath(m)
    vmpf = to_mpmath(v)
=======
    if m == inf or m == -inf or v == inf:
        return mpf(0)
>>>>>>> 9affe7f0
    # The integration routine below is obtained by substituting x = atanh(t)
    # into the definition of logistic_gaussian''
    #
    # def f(x):
    #     expx = mpmath.exp(x)
    #     one_plus_expx = 1 + expx
    #     return mpmath.exp(-(x - mmpf) * (x - mmpf) / (2 * vmpf)) * (1 - expx) / ((1 + mpmath.exp(-x)) * one_plus_expx * one_plus_expx)
    # coef = 1 / mpmath.sqrt(2 * mpmath.pi * vmpf)
    # int = mpmath.quad(f, [-mpmath.inf, mpmath.inf])
    # result = coef * int
    #
    # Such substitution makes mpmath.quad call much faster.
    def f(t):
        one_minus_t = 1 - t
        one_minus_t_squared = 1 - t * t
        sqrt_one_minus_t_squared = sqrt(one_minus_t_squared)
        return exp(-(atanh(t) - m) ** 2 / (2 * v)) * (one_minus_t - sqrt_one_minus_t_squared) / ((one_minus_t_squared + sqrt_one_minus_t_squared) * (one_minus_t + sqrt_one_minus_t_squared))
    coef = 0.5 / sqrt(2 * pi * v)
    int, err = safe_quad(f, [-1, 1])
    result = coef * int
    if mpf(10)**output_dps * abs(err) > abs(int):
        print(f"Suspiciously big error when evaluating an integral for logistic_gaussian''({m}, {v}).")
        print(f"Integral: {nstr(int)}")
        print(f"integral error estimate: {nstr(err)}")
        print(f"Coefficient: {nstr(coef)}")
        print(f"Result (Coefficient * Integral): {nstr(result)}")
    return result

def normal_cdf(x):
    """
    An alternate way of computing ncdf that avoids the bugs in ncdf
    """
    return 0.5 * gammainc(0.5, x * x / 2, inf) / gamma(0.5)

def normal_pdf_ln(x):
    return -x * x / 2 - log(sqrt(2 * pi))

def normal_cdf_integral(x, y, r):
<<<<<<< HEAD
    if x == -oo or y == -oo:
        return S(0)
    if x == oo:
        return oo
    if y == oo:
=======
    if x == -inf or y == -inf:
        return mpf('0.0')
    if x == inf:
        return inf
    if y == inf:
>>>>>>> 9affe7f0
        result = normal_cdf2(x, y, r)
        if x > 0:
            return result * x + exp(normal_pdf_ln(x) - log(ncdf(x)))
        else:
<<<<<<< HEAD
            return result * normal_cdf_moment_ratio(S(1), x) * exp(normal_pdf_ln(x) - log(normal_cdf(x)))
    if r == S(1):
        if x <= y:
            return normal_cdf_moment_ratio(S(1), x) * exp(normal_pdf_ln(x))
        else:
            npdfy = exp(normal_pdf_ln(y))
            return (normal_cdf_moment_ratio(S(1), y) + (x - y) * normal_cdf(y) / npdfy) * npdfy
    if r == S(-1):
=======
            return result * normal_cdf_moment_ratio(mpf('1.0'), x) * exp(normal_pdf_ln(x) - log(ncdf(x)))
    if r == mpf(1):
        if x <= y:
            return normal_cdf_moment_ratio(mpf('1.0'), x) * exp(normal_pdf_ln(x))
        else:
            npdfy = exp(normal_pdf_ln(y))
            return (normal_cdf_moment_ratio(mpf('1.0'), y) + (x - y) * ncdf(y) / npdfy) * npdfy
    if r == mpf(-1):
>>>>>>> 9affe7f0
        if x + y <= 0:
            return mpf(0)
        else:
            return x * normal_cdf2(x, y, r) + npdf(x) - npdf(y)

    # This area separation works well for inputs currently present in /test/Tests/Data/SpecialFunctionsValues
    # Other inputs may require making this more accurate
    if x > 0 and y > 0 and 1 + r < mpf('1e-12'):
        return normal_cdf_integral(x, y, -1) - normal_cdf_integral(-x, -y, r)
    omr2 = (1-r)*(1+r)
    sqrtomr2 = sqrt(omr2)
    # This is accurate when x >= 0 and r >= 0
    if True: #x >= 0 and r >= 0:
        return x * normal_cdf2(x, y, r) + exp(normal_pdf_ln(x) + log(ncdf((y - r * x) / sqrtomr2))) + r * exp(normal_pdf_ln(y) + log(ncdf((x - r * y) / sqrtomr2)))
    # try quadrature on the integral definition
    def f(t):
        return t * npdf(t - x) * normal_cdf((y - r*(x-t))/omr2)
    result, err = safe_quad(f, [0, inf])
    if mpf(10)**output_dps * abs(err) > abs(result):
        print(f"Suspiciously big error when evaluating an integral for normal_cdf_integral({x}, {y}, {r}).")
        print(f"Integral: {nstr(result)}")
        print(f"integral error estimate: {nstr(err)}")
    return result



def normal_cdf_integral_ratio(x, y, r):
    int_z = normal_cdf_integral(x, y, r)
    if int_z == mpf(0):
        return int_z
    z = normal_cdf2(x, y, r)
    return int_z / z

def beta_cdf(x, a, b):
<<<<<<< HEAD
    if x <= S(0):
        return S(0)
    if x >= S(1):
        return S(1)
    result = mpmath.betainc(to_mpmath(a), to_mpmath(b), 0, to_mpmath(x), regularized=True)
    return Float(result)
=======
    if x <= 0:
        return 0
    if x >= 1:
        return 1
    return betainc(a, b, 0, x, regularized=True)
>>>>>>> 9affe7f0

pair_info = {
    'BesselI.csv': besseli,
    'BetaCdf.csv': beta_cdf,
    'Digamma.csv': digamma,
    'Erfc.csv': erfc,
    'ExpMinus1.csv': lambda x: exp(x) - 1,
    'ExpMinus1RatioMinus1RatioMinusHalf.csv': lambda x: ((exp(x) - 1) / x - 1) / x - 0.5 if x != mpf(0) else mpf(0),
    'Gamma.csv': gamma,
    'GammaLn.csv': loggamma,
<<<<<<< HEAD
    'GammaLower.csv': lambda s, x: lowergamma(s, x) / gamma(s) if s != oo else S(0),
    'GammaUpper.csv': uppergamma,
    'GammaUpperRegularized.csv': lambda s, x: 1 - (lowergamma(s, x) / gamma(s) if s != oo else S(0)) if x != oo else S(0),
=======
    'GammaLower.csv': lambda s, x: gammainc(s, 0, x) / gamma(s) if s != inf else mpf(0),
    'GammaUpper.csv': lambda s, x: gammainc(s, x, inf),
    'GammaUpperRegularized.csv': lambda s, x: gammainc(s, x, inf) / gamma(s) if s != inf else mpf(1),
>>>>>>> 9affe7f0
    'GammaUpperScale.csv' : lambda s, x: x ** s * exp(-x) / gamma(s),
    'Log1MinusExp.csv': lambda x: log(1 - exp(x)),
    'Log1Plus.csv': lambda x: log(1 + x),
    'LogExpMinus1.csv': lambda x: log(exp(x) - 1),
    'Logistic.csv': lambda x: 1 / (1 + exp(-x)),
    'logisticGaussian.csv': logistic_gaussian,
    'logisticGaussianDeriv.csv': logistic_gaussian_deriv,
    'logisticGaussianDeriv2.csv': logistic_gaussian_deriv2,
    'LogisticLn.csv': lambda x: -log(1 + exp(-x)),
    'LogSumExp.csv': lambda x, y: log(exp(x) + exp(y)),
    'NormalCdf.csv': ncdf,
    'NormalCdf2.csv': normal_cdf2,
    'NormalCdfIntegral.csv': normal_cdf_integral,
    'NormalCdfIntegralRatio.csv': normal_cdf_integral_ratio,
    'NormalCdfInv.csv': lambda x: -sqrt(mpf(2)) * erfinv(1 - 2 * x),
    'NormalCdfLn.csv': lambda x: log(ncdf(x)),
    'NormalCdfLn2.csv': normal_cdf2_ln,
    'NormalCdfLogit.csv': lambda x: log(ncdf(x)) - log(ncdf(-x)),
    'NormalCdfMomentRatio.csv': normal_cdf_moment_ratio,
    #'NormalCdfRatioLn2.csv': normal_cdf2_ratio_ln,
    'Tetragamma.csv': lambda x: polygamma(2, x),
    'Trigamma.csv': lambda x: polygamma(1, x),
    'ulp.csv': None
    }

def float_str_csharp_to_python(s):
    return s.replace('NaN', 'nan').replace('Infinity', 'inf')

def float_str_python_to_csharp(s):
    return s.replace('nan', 'NaN').replace('inf', 'Infinity').replace('inf', 'Infinity')

dir = os.path.join(os.path.dirname(os.path.realpath(__file__)), '..', '..', '..', 'test', 'Tests', 'data', 'SpecialFunctionsValues')
with os.scandir(dir) as it:
    for entry in it:
<<<<<<< HEAD
        if entry.name.endswith('.csv') and entry.is_file():
=======
        if entry.name.endswith('.csv') and entry.is_file() and entry.name == 'logisticGaussian.csv':
>>>>>>> 9affe7f0
            print(f'Processing {entry.name}...')
            if entry.name not in pair_info.keys() or pair_info[entry.name] == None:
                print("Don't know how to process. Skipping.")
                continue
            f = pair_info[entry.name]
            with open(entry.path) as csvfile:
                reader = csv.DictReader(csvfile, delimiter=',')
                fieldnames = reader.fieldnames
                arg_count = len(fieldnames) - 1
                newrows = []
                for row in reader:
                    newrow = dict(row)
                    args = []
                    for i in range(arg_count):
<<<<<<< HEAD
                        args.append(Float(float_str_csharp_to_python(row[f'arg{i}']), mpmath.mp.dps))
=======
                        args.append(mpf(float_str_csharp_to_python(row[f'arg{i}'])))
>>>>>>> 9affe7f0
                    result_in_file = row['expectedresult']
                    verbose = True
                    if result_in_file == 'Infinity' or result_in_file == '-Infinity' or result_in_file == 'NaN' or len(newrows) != 127:
                        newrow['expectedresult'] = result_in_file
                    else:
<<<<<<< HEAD
                        if trace_print:
                            print(f'{entry.name}{args}')
                        try:
                            if trace_print:
                                startTime = time.time()
                            result = f(*args).evalf(50, maxn=500)
                            if trace_print:
                                elapsed = time.time() - startTime
                                print(f'({elapsed} seconds elapsed)')
                                print(result)
                            if abs(result) < Float('1e-20000'):
                                result = Float('0')
=======
                        try:
                            if verbose:
                                print(f'{entry.name}{args}')
                                startTime = time.time()
                            result = f(*args)
                            if verbose:
                                elapsed = time.time() - startTime
                                print(f'({elapsed} seconds elapsed)')
                                nprint(result, output_dps)
>>>>>>> 9affe7f0
                        except ValueError:
                            print(f'ValueError for args {args}. Setting result to NaN.')
                            result = mpf('nan')
                        newrow['expectedresult'] = float_str_python_to_csharp(nstr(result, output_dps))
                    newrows.append(newrow)

            with open(entry.path, 'w', newline='') as csvfile:
                writer = csv.DictWriter(csvfile, fieldnames=fieldnames, delimiter=',')
                writer.writeheader()
                writer.writerows(newrows)<|MERGE_RESOLUTION|>--- conflicted
+++ resolved
@@ -21,11 +21,6 @@
 
 To add a new test case, add a new row to the csv file using zero for the expectedresult.
 Then run this script to replace the dummy value.
-
-TODO: stop using sympy and just use mpmath directly for all functions.
-Currently all funtions in this file accept sympy numbers as their arguments,
-except when their names are prefixed with 'mpmath_', in which case they
-accept mpmath mpf numbers.
 """
 from __future__ import division
 import os
@@ -33,17 +28,10 @@
 from mpmath import *
 import time
 
-<<<<<<< HEAD
-mpmath.mp.pretty = True
-mpmath.mp.dps = 500
-=======
 mp.pretty = True
 mp.dps = 500
 output_dps = 50
 
->>>>>>> 9affe7f0
-
-trace_print = False
 
 def normal_cdf_moment_ratio(n, x):
     if x < 0:
@@ -137,23 +125,6 @@
     return normal_cdf2_ln(x, y, r) + (x*x+y*y-2*r*x*y)/2/omr2 + log(2*pi)
 
 def logistic_gaussian(m, v):
-<<<<<<< HEAD
-    if m == oo:
-        if v == oo:
-            return oo
-        return S(1)
-    if v == oo:
-        return S(1) / 2
-    mmpf = to_mpmath(m)
-    vmpf = to_mpmath(v)
-    logEpsilon = log(mpmath.mpf('1e-500'))
-    if 2*mmpf + 4*vmpf < logEpsilon:
-        return exp(mmpf + vmpf/2) * (1 - exp(mmpf + 1.5 * vmpf) * (1 - exp(mmpf + 2.5 * vmpf)))
-    tanhm = mpmath.tanh(mmpf)
-    # Not really a precise threshold, but fine for our data
-    if tanhm == mpmath.mpf('1.0'):
-        return S(1)
-=======
     if m == inf:
         if v == inf:
             return inf
@@ -167,7 +138,6 @@
     # Not really a precise threshold, but fine for our data
     if tanhm == mpf('1.0'):
         return tanhm
->>>>>>> 9affe7f0
     # The integration routine below is obtained by substituting x = atanh(t)*sqrt(v)
     # into the definition of logistic_gaussian
     #
@@ -176,15 +146,6 @@
     #
     # Such substitution makes mpmath.quad call much faster.
     # mpmath.quad uses exponential spacing between quadrature points, so we want the transformation to grow like log(x).
-<<<<<<< HEAD
-    sqrtv = mpmath.sqrt(vmpf)
-    misqrtv = mmpf/sqrtv
-    scale = max(10, mmpf + sqrtv)/sqrtv
-    def f(t):
-        x = scale*mpmath.atanh(t)
-        return mpmath.exp(-(x - misqrtv) ** 2 / 2) / (1 + mpmath.exp(-x*sqrtv)) / (1 - t * t)
-    coef = scale / mpmath.sqrt(2 * mpmath.pi)
-=======
     sqrtv = sqrt(v)
     misqrtv = m/sqrtv
     scale = max(10, m + sqrtv)/sqrtv
@@ -192,7 +153,6 @@
         x = scale*atanh(t)
         return exp(-(x - misqrtv) ** 2 / 2) / (1 + exp(-x*sqrtv)) / (1 - t * t)
     coef = scale / sqrt(2 * pi)
->>>>>>> 9affe7f0
     points = [-1, 0, 1]
     int, err = safe_quad(f, points)
     result = coef * int
@@ -205,15 +165,8 @@
     return result
 
 def logistic_gaussian_deriv(m, v):
-<<<<<<< HEAD
-    if m.is_infinite or v.is_infinite:
-        return S(0)
-    mmpf = to_mpmath(m)
-    vmpf = to_mpmath(v)
-=======
     if m == inf or m == -inf or v == inf:
         return mpf('0.0')
->>>>>>> 9affe7f0
     # The integration routine below is obtained by substituting x = atanh(t)
     # into the definition of logistic_gaussian'
     #
@@ -236,15 +189,8 @@
     return result
 
 def logistic_gaussian_deriv2(m, v):
-<<<<<<< HEAD
-    if m.is_infinite or v.is_infinite:
-        return S(0)
-    mmpf = to_mpmath(m)
-    vmpf = to_mpmath(v)
-=======
     if m == inf or m == -inf or v == inf:
         return mpf(0)
->>>>>>> 9affe7f0
     # The integration routine below is obtained by substituting x = atanh(t)
     # into the definition of logistic_gaussian''
     #
@@ -283,33 +229,15 @@
     return -x * x / 2 - log(sqrt(2 * pi))
 
 def normal_cdf_integral(x, y, r):
-<<<<<<< HEAD
-    if x == -oo or y == -oo:
-        return S(0)
-    if x == oo:
-        return oo
-    if y == oo:
-=======
     if x == -inf or y == -inf:
         return mpf('0.0')
     if x == inf:
         return inf
     if y == inf:
->>>>>>> 9affe7f0
         result = normal_cdf2(x, y, r)
         if x > 0:
             return result * x + exp(normal_pdf_ln(x) - log(ncdf(x)))
         else:
-<<<<<<< HEAD
-            return result * normal_cdf_moment_ratio(S(1), x) * exp(normal_pdf_ln(x) - log(normal_cdf(x)))
-    if r == S(1):
-        if x <= y:
-            return normal_cdf_moment_ratio(S(1), x) * exp(normal_pdf_ln(x))
-        else:
-            npdfy = exp(normal_pdf_ln(y))
-            return (normal_cdf_moment_ratio(S(1), y) + (x - y) * normal_cdf(y) / npdfy) * npdfy
-    if r == S(-1):
-=======
             return result * normal_cdf_moment_ratio(mpf('1.0'), x) * exp(normal_pdf_ln(x) - log(ncdf(x)))
     if r == mpf(1):
         if x <= y:
@@ -318,7 +246,6 @@
             npdfy = exp(normal_pdf_ln(y))
             return (normal_cdf_moment_ratio(mpf('1.0'), y) + (x - y) * ncdf(y) / npdfy) * npdfy
     if r == mpf(-1):
->>>>>>> 9affe7f0
         if x + y <= 0:
             return mpf(0)
         else:
@@ -353,20 +280,11 @@
     return int_z / z
 
 def beta_cdf(x, a, b):
-<<<<<<< HEAD
-    if x <= S(0):
-        return S(0)
-    if x >= S(1):
-        return S(1)
-    result = mpmath.betainc(to_mpmath(a), to_mpmath(b), 0, to_mpmath(x), regularized=True)
-    return Float(result)
-=======
     if x <= 0:
         return 0
     if x >= 1:
         return 1
     return betainc(a, b, 0, x, regularized=True)
->>>>>>> 9affe7f0
 
 pair_info = {
     'BesselI.csv': besseli,
@@ -377,15 +295,9 @@
     'ExpMinus1RatioMinus1RatioMinusHalf.csv': lambda x: ((exp(x) - 1) / x - 1) / x - 0.5 if x != mpf(0) else mpf(0),
     'Gamma.csv': gamma,
     'GammaLn.csv': loggamma,
-<<<<<<< HEAD
-    'GammaLower.csv': lambda s, x: lowergamma(s, x) / gamma(s) if s != oo else S(0),
-    'GammaUpper.csv': uppergamma,
-    'GammaUpperRegularized.csv': lambda s, x: 1 - (lowergamma(s, x) / gamma(s) if s != oo else S(0)) if x != oo else S(0),
-=======
     'GammaLower.csv': lambda s, x: gammainc(s, 0, x) / gamma(s) if s != inf else mpf(0),
     'GammaUpper.csv': lambda s, x: gammainc(s, x, inf),
     'GammaUpperRegularized.csv': lambda s, x: gammainc(s, x, inf) / gamma(s) if s != inf else mpf(1),
->>>>>>> 9affe7f0
     'GammaUpperScale.csv' : lambda s, x: x ** s * exp(-x) / gamma(s),
     'Log1MinusExp.csv': lambda x: log(1 - exp(x)),
     'Log1Plus.csv': lambda x: log(1 + x),
@@ -420,11 +332,7 @@
 dir = os.path.join(os.path.dirname(os.path.realpath(__file__)), '..', '..', '..', 'test', 'Tests', 'data', 'SpecialFunctionsValues')
 with os.scandir(dir) as it:
     for entry in it:
-<<<<<<< HEAD
-        if entry.name.endswith('.csv') and entry.is_file():
-=======
         if entry.name.endswith('.csv') and entry.is_file() and entry.name == 'logisticGaussian.csv':
->>>>>>> 9affe7f0
             print(f'Processing {entry.name}...')
             if entry.name not in pair_info.keys() or pair_info[entry.name] == None:
                 print("Don't know how to process. Skipping.")
@@ -439,30 +347,12 @@
                     newrow = dict(row)
                     args = []
                     for i in range(arg_count):
-<<<<<<< HEAD
-                        args.append(Float(float_str_csharp_to_python(row[f'arg{i}']), mpmath.mp.dps))
-=======
                         args.append(mpf(float_str_csharp_to_python(row[f'arg{i}'])))
->>>>>>> 9affe7f0
                     result_in_file = row['expectedresult']
                     verbose = True
                     if result_in_file == 'Infinity' or result_in_file == '-Infinity' or result_in_file == 'NaN' or len(newrows) != 127:
                         newrow['expectedresult'] = result_in_file
                     else:
-<<<<<<< HEAD
-                        if trace_print:
-                            print(f'{entry.name}{args}')
-                        try:
-                            if trace_print:
-                                startTime = time.time()
-                            result = f(*args).evalf(50, maxn=500)
-                            if trace_print:
-                                elapsed = time.time() - startTime
-                                print(f'({elapsed} seconds elapsed)')
-                                print(result)
-                            if abs(result) < Float('1e-20000'):
-                                result = Float('0')
-=======
                         try:
                             if verbose:
                                 print(f'{entry.name}{args}')
@@ -472,7 +362,6 @@
                                 elapsed = time.time() - startTime
                                 print(f'({elapsed} seconds elapsed)')
                                 nprint(result, output_dps)
->>>>>>> 9affe7f0
                         except ValueError:
                             print(f'ValueError for args {args}. Setting result to NaN.')
                             result = mpf('nan')
